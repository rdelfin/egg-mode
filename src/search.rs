--- conflicted
+++ resolved
@@ -285,11 +285,7 @@
 
 impl<'a> SearchResult<'a> {
     ///Load the next page of search results for the same query.
-<<<<<<< HEAD
-    pub fn older(&self, token: &auth::Token) -> WebResponse<SearchResult<'a>> {
-=======
     pub fn older(&self, token: &auth::Token, handle: &'a Handle) -> SearchFuture<'a> {
->>>>>>> 4457e09c
         let mut params = self.params.as_ref().cloned().unwrap_or_default();
         params.remove("since_id");
 
@@ -309,11 +305,7 @@
     }
 
     ///Load the previous page of search results for the same query.
-<<<<<<< HEAD
-    pub fn newer(&self, token: &auth::Token) -> WebResponse<SearchResult<'a>> {
-=======
     pub fn newer(&self, token: &auth::Token, handle: &'a Handle) -> SearchFuture<'a> {
->>>>>>> 4457e09c
         let mut params = self.params.as_ref().cloned().unwrap_or_default();
         params.remove("max_id");
 
